package dumper

import (
	"database/sql"
	"fmt"
	"io"
	"io/ioutil"
	"log"
	"strings"
)

// ExtendedInsertDefaultRowCount: Default rows that will be dumped by each INSERT statement
const (
	ExtendedInsertDefaultRowCount = 100
	// OperationIgnore is used to skip a table when dumping.
	OperationIgnore = "ignore"
	// OperationNoData is used when you want to dump a table structure without the data.
	OperationNoData = "nodata"
)

// Client for dumping MySQL databases/table.
type Client struct {
	DB                 *sql.DB
	SelectMap          map[string]map[string]string
	WhereMap           map[string]string
	FilterMap          map[string]string
	UseTableLock       bool
	Log                *log.Logger
	ExtendedInsertRows int
}

// NewMySQLDumper is the constructor
func NewMySQLDumper(db *sql.DB, logger *log.Logger) *Client {
	if logger == nil {
		logger = log.New(ioutil.Discard, "", 0)
	}
	return &Client{DB: db, Log: logger, ExtendedInsertRows: ExtendedInsertDefaultRowCount}
}

// LockTableReading will lock the table (read only)
func (d *Client) LockTableReading(table string) (sql.Result, error) {
	d.Log.Println("Locking table", table, "for reading")
	return d.DB.Exec(fmt.Sprintf("LOCK TABLES `%s` READ", table))
}

// FlushTable to ensure that the all active index pages are written to disk
func (d *Client) FlushTable(table string) (sql.Result, error) {
	d.Log.Println("Flushing table", table)
	return d.DB.Exec(fmt.Sprintf("FLUSH TABLES `%s`", table))
}

// UnlockTables to release the global read locks
func (d *Client) UnlockTables() (sql.Result, error) {
	d.Log.Println("Unlocking tables")
	return d.DB.Exec(fmt.Sprintf("UNLOCK TABLES"))
}

// GetTables of existing tables in database
func (d *Client) GetTables() (tables []string, err error) {
	tables = make([]string, 0)
	var rows *sql.Rows
	if rows, err = d.DB.Query("SHOW FULL TABLES"); err != nil {
		return
	}
	defer rows.Close()
	for rows.Next() {
		var tableName, tableType string
		if err = rows.Scan(&tableName, &tableType); err != nil {
			return
		}
		if tableType == "BASE TABLE" {
			tables = append(tables, tableName)
		}
	}
	return
}

// DumpCreateTable will generate the script to create the table
func (d *Client) DumpCreateTable(w io.Writer, table string) error {
	d.Log.Println("Dumping structure for table", table)
	fmt.Fprintf(w, "\n--\n-- Structure for table `%s`\n--\n\n", table)
	fmt.Fprintf(w, "DROP TABLE IF EXISTS `%s`;\n", table)
	row := d.DB.QueryRow(fmt.Sprintf("SHOW CREATE TABLE `%s`", table))
	var tname, ddl string
	if err := row.Scan(&tname, &ddl); err != nil {
		return err
	}
	fmt.Fprintf(w, "%s;\n", ddl)
	return nil
}

// GetColumnsForSelect applying the select map from config file.
func (d *Client) GetColumnsForSelect(table string) (columns []string, err error) {
	var rows *sql.Rows
	if rows, err = d.DB.Query(fmt.Sprintf("SELECT * FROM `%s` LIMIT 1", table)); err != nil {
		return
	}
	defer rows.Close()
	if columns, err = rows.Columns(); err != nil {
		return
	}
	for k, column := range columns {
		replacement, ok := d.SelectMap[strings.ToLower(table)][strings.ToLower(column)]
		if ok {
			columns[k] = fmt.Sprintf("%s AS `%s`", replacement, column)
		} else {
			columns[k] = fmt.Sprintf("`%s`", column)
		}
	}
	return
}

// GetSelectQueryFor query to fetch data from database
func (d *Client) GetSelectQueryFor(table string) (query string, err error) {
	cols, err := d.GetColumnsForSelect(table)
	if err != nil {
		return "", err
	}
	query = fmt.Sprintf("SELECT %s FROM `%s`", strings.Join(cols, ", "), table)
	if where, ok := d.WhereMap[strings.ToLower(table)]; ok {
		query = fmt.Sprintf("%s WHERE %s", query, where)
	}
	return
}

// GetRowCount the select will return
func (d *Client) GetRowCount(table string) (count uint64, err error) {
	query := fmt.Sprintf("SELECT COUNT(*) FROM `%s`", table)
	if where, ok := d.WhereMap[strings.ToLower(table)]; ok {
		query = fmt.Sprintf("%s WHERE %s", query, where)
	}
	row := d.DB.QueryRow(query)
	if err = row.Scan(&count); err != nil {
		return
	}
	return
}

// DumpTableHeader name and row count to w
func (d *Client) DumpTableHeader(w io.Writer, table string) (count uint64, err error) {
	fmt.Fprintf(w, "\n--\n-- Data for table `%s`", table)
	if count, err = d.GetRowCount(table); err != nil {
		return
	}
	fmt.Fprintf(w, " -- %d rows\n--\n\n", count)
	return
}

// DumpTableLockWrite the query to lock writes in the specified table
func (d *Client) DumpTableLockWrite(w io.Writer, table string) {
	fmt.Fprintf(w, "LOCK TABLES `%s` WRITE;\n", table)
}

// DumpUnlockTables the query to unlock tables
func (d *Client) DumpUnlockTables(w io.Writer) {
	fmt.Fprintln(w, "UNLOCK TABLES;")
}

<<<<<<< HEAD
func (d *Client) selectAllDataFor(table string) (rows *sql.Rows, columns []string, err error) {
=======
// Helper function to get all data for a table.
func (d *mySQL) selectAllDataFor(table string) (rows *sql.Rows, columns []string, err error) {
>>>>>>> bc5a6cc7
	var selectQuery string
	if selectQuery, err = d.GetSelectQueryFor(table); err != nil {
		return
	}
	if rows, err = d.DB.Query(selectQuery); err != nil {
		return
	}
	if columns, err = rows.Columns(); err != nil {
		return
	}
	return
}

<<<<<<< HEAD
// DumpTableData for all tables
func (d *Client) DumpTableData(w io.Writer, table string) (err error) {
=======
// DumpTableData for a specific table.
func (d *mySQL) DumpTableData(w io.Writer, table string) error {
>>>>>>> bc5a6cc7
	d.Log.Println("Dumping data for table", table)

	rows, columns, err := d.selectAllDataFor(table)
	if err != nil {
		return err
	}

	defer rows.Close()

	values := make([]*sql.RawBytes, len(columns))
	scanArgs := make([]interface{}, len(values))

	for i := range values {
		scanArgs[i] = &values[i]
	}

	query := fmt.Sprintf("INSERT INTO `%s` VALUES", table)

	var data []string

	for rows.Next() {
		if err = rows.Scan(scanArgs...); err != nil {
			return err
		}

		var vals []string

		for _, col := range values {
			val := "NULL"

			if col != nil {
				val = fmt.Sprintf("'%s'", escape(string(*col)))
			}

			vals = append(vals, val)
		}

		data = append(data, fmt.Sprintf("( %s )", strings.Join(vals, ", ")))

		if len(data) >= d.ExtendedInsertRows {
			fmt.Fprintf(w, "%s\n%s;\n", query, strings.Join(data, ",\n"))
			data = make([]string, 0)
		}
	}

	if len(data) > 0 {
		fmt.Fprintf(w, "%s\n%s;\n", query, strings.Join(data, ",\n"))
	}

	return nil
}

<<<<<<< HEAD
// Dump all table structure and data.
func (d *Client) Dump(w io.Writer) (err error) {
=======
// Dump all tables using rules.
func (d *mySQL) Dump(w io.Writer) error {
>>>>>>> bc5a6cc7
	fmt.Fprintf(w, "SET NAMES utf8;\n")
	fmt.Fprintf(w, "SET FOREIGN_KEY_CHECKS = 0;\n")

	d.Log.Println("Getting table list...")
	tables, err := d.GetTables()
	if err != nil {
		return err
	}

	for _, table := range tables {
		if d.FilterMap[strings.ToLower(table)] != OperationIgnore {
			skipData := d.FilterMap[strings.ToLower(table)] == OperationNoData
			if !skipData && d.UseTableLock {
				d.LockTableReading(table)
				d.FlushTable(table)
			}

			d.DumpCreateTable(w, table)

			if !skipData {
				cnt, err := d.DumpTableHeader(w, table)
				if err != nil {
					return err
				}

				if cnt > 0 {
					d.DumpTableLockWrite(w, table)
					d.DumpTableData(w, table)

					fmt.Fprintln(w)

					d.DumpUnlockTables(w)
					if d.UseTableLock {
						d.UnlockTables()
					}
				}
			}
		}
	}

	fmt.Fprintf(w, "SET FOREIGN_KEY_CHECKS = 1;\n")

	return nil
}

// DumpTable while still adhering to the rules.
func (d *mySQL) DumpTable(w io.Writer, table string) error {
	if d.FilterMap[strings.ToLower(table)] == OperationIgnore {
		return nil
	}

	fmt.Fprintf(w, "SET NAMES utf8;\n")
	fmt.Fprintf(w, "SET FOREIGN_KEY_CHECKS = 0;\n")

	skipData := d.FilterMap[strings.ToLower(table)] == OperationNoData
	if !skipData && d.UseTableLock {
		d.LockTableReading(table)
		d.FlushTable(table)
	}

	d.DumpCreateTable(w, table)

	if !skipData {
		cnt, err := d.DumpTableHeader(w, table)
		if err != nil {
			return err
		}

		if cnt > 0 {
			d.DumpTableLockWrite(w, table)
			d.DumpTableData(w, table)

			fmt.Fprintln(w)

			d.DumpUnlockTables(w)
			if d.UseTableLock {
				d.UnlockTables()
			}
		}
	}

	fmt.Fprintf(w, "SET FOREIGN_KEY_CHECKS = 1;\n")

	return nil
}<|MERGE_RESOLUTION|>--- conflicted
+++ resolved
@@ -156,12 +156,7 @@
 	fmt.Fprintln(w, "UNLOCK TABLES;")
 }
 
-<<<<<<< HEAD
 func (d *Client) selectAllDataFor(table string) (rows *sql.Rows, columns []string, err error) {
-=======
-// Helper function to get all data for a table.
-func (d *mySQL) selectAllDataFor(table string) (rows *sql.Rows, columns []string, err error) {
->>>>>>> bc5a6cc7
 	var selectQuery string
 	if selectQuery, err = d.GetSelectQueryFor(table); err != nil {
 		return
@@ -175,13 +170,8 @@
 	return
 }
 
-<<<<<<< HEAD
-// DumpTableData for all tables
-func (d *Client) DumpTableData(w io.Writer, table string) (err error) {
-=======
 // DumpTableData for a specific table.
-func (d *mySQL) DumpTableData(w io.Writer, table string) error {
->>>>>>> bc5a6cc7
+func (d *Client) DumpTableData(w io.Writer, table string) error {
 	d.Log.Println("Dumping data for table", table)
 
 	rows, columns, err := d.selectAllDataFor(table)
@@ -234,13 +224,8 @@
 	return nil
 }
 
-<<<<<<< HEAD
-// Dump all table structure and data.
-func (d *Client) Dump(w io.Writer) (err error) {
-=======
 // Dump all tables using rules.
-func (d *mySQL) Dump(w io.Writer) error {
->>>>>>> bc5a6cc7
+func (d *Client) Dump(w io.Writer) error {
 	fmt.Fprintf(w, "SET NAMES utf8;\n")
 	fmt.Fprintf(w, "SET FOREIGN_KEY_CHECKS = 0;\n")
 
@@ -287,7 +272,7 @@
 }
 
 // DumpTable while still adhering to the rules.
-func (d *mySQL) DumpTable(w io.Writer, table string) error {
+func (d *Client) DumpTable(w io.Writer, table string) error {
 	if d.FilterMap[strings.ToLower(table)] == OperationIgnore {
 		return nil
 	}
